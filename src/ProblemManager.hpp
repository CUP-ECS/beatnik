--- conflicted
+++ resolved
@@ -99,13 +99,8 @@
                     const spatial_mesh_type & spatial_mesh,
                     const BoundaryCondition & bc, 
                     const InitFunc& create_functor )
-<<<<<<< HEAD
         : _surface_mesh( surface_mesh )
         , _spatial_mesh( spatial_mesh )
-=======
-        : _surfaceMesh( surface_mesh )
-        , _spatialMesh( spatial_mesh )
->>>>>>> 87a1e724
         , _bc( bc )
     // , other initializers
     {
@@ -113,15 +108,9 @@
         // and other associated data strutures. Do there need to be version with
         // halos associated with them?
         auto node_triple_layout =
-<<<<<<< HEAD
             Cabana::Grid::createArrayLayout( _surface_mesh.localGrid(), 3, Cabana::Grid::Node() );
         auto node_pair_layout =
             Cabana::Grid::createArrayLayout( _surface_mesh.localGrid(), 2, Cabana::Grid::Node() );
-=======
-            Cabana::Grid::createArrayLayout( _surfaceMesh.localGrid(), 3, Cabana::Grid::Node() );
-        auto node_pair_layout =
-            Cabana::Grid::createArrayLayout( _surfaceMesh.localGrid(), 2, Cabana::Grid::Node() );
->>>>>>> 87a1e724
 
         // The actual arrays storing mesh quantities
         // 1. The spatial positions of the interface
@@ -139,11 +128,7 @@
          * compute surface normals accurately. It's a Node (8 point) pattern 
          * as opposed to a Face (4 point) pattern so the vorticity laplacian 
          * can use a 9-point stencil. */
-<<<<<<< HEAD
         int halo_depth = _surface_mesh.localGrid()->haloCellWidth();
-=======
-        int halo_depth = _surfaceMesh.localGrid()->haloCellWidth();
->>>>>>> 87a1e724
         _surface_halo = Cabana::Grid::createHalo( Cabana::Grid::NodeHaloPattern<2>(), 
                             halo_depth, *_position, *_vorticity);
 
@@ -161,19 +146,11 @@
     void initialize( const InitFunctor& create_functor )
     {
         // DEBUG: Trace State Initialization
-<<<<<<< HEAD
         if ( _surface_mesh.rank() == 0 && DEBUG )
             std::cout << "Initializing Mesh State\n";
 
         // Get Local Grid and Local Mesh
         auto local_grid = *( _surface_mesh.localGrid() );
-=======
-        if ( _surfaceMesh.rank() == 0 && DEBUG )
-            std::cout << "Initializing Mesh State\n";
-
-        // Get Local Grid and Local Mesh
-        auto local_grid = *( _surfaceMesh.localGrid() );
->>>>>>> 87a1e724
         auto local_mesh = Cabana::Grid::createLocalMesh<device_type>( local_grid );
 
 	// Get State Arrays
@@ -211,15 +188,9 @@
      * Return the spatial mesh
      * @return Returns SpatialMesh object
      **/
-<<<<<<< HEAD
     const surface_mesh_type & mesh() const
     {
         return _surface_mesh;
-=======
-    const spatial_mesh_type & spatial_mesh() const
-    {
-        return _spatialMesh;
->>>>>>> 87a1e724
     };
 
     /**
@@ -250,13 +221,8 @@
     void gather( ) const
     {
         _surface_halo->gather( ExecutionSpace(), *_position, *_vorticity );
-<<<<<<< HEAD
         _bc.applyPosition(_surface_mesh, *_position);
         _bc.applyField(_surface_mesh, *_vorticity, 2);
-=======
-        _bc.applyPosition(_surfaceMesh, *_position);
-        _bc.applyField(_surfaceMesh, *_vorticity, 2);
->>>>>>> 87a1e724
     };
 
     /**
@@ -266,13 +232,8 @@
     void gather( node_array &position, node_array &vorticity) const
     {
         _surface_halo->gather( ExecutionSpace(), position, vorticity );
-<<<<<<< HEAD
         _bc.applyPosition(_surface_mesh, position);
         _bc.applyField(_surface_mesh, vorticity, 2);
-=======
-        _bc.applyPosition(_surfaceMesh, position);
-        _bc.applyField(_surfaceMesh, vorticity, 2);
->>>>>>> 87a1e724
     }
 
 #if 0
@@ -288,13 +249,8 @@
 
   private:
     // The mesh on which our data items are stored
-<<<<<<< HEAD
     const surface_mesh_type &_surface_mesh;
     const spatial_mesh_type &_spatial_mesh;
-=======
-    const surface_mesh_type &_surfaceMesh;
-    const spatial_mesh_type &_spatialMesh;
->>>>>>> 87a1e724
     const BoundaryCondition &_bc;
 
     // Basic long-term quantities stored in the mesh and periodically written
