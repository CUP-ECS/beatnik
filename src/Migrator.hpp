--- conflicted
+++ resolved
@@ -210,7 +210,6 @@
         }
     }
 
-<<<<<<< HEAD
     void computeInterfaceVelocityNeighbors(int neighbor_radius)
     {
         /* Project the Birkhoff-Rott calculation between all pairs of points on the 
@@ -417,9 +416,6 @@
     }
 
   //private:
-=======
-    //private:
->>>>>>> 7e52d94f
     particle_array_type _particle_array;
     const spatial_mesh_type &_spm;
     const pm_type &_pm;
