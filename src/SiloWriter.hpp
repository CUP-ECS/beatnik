<<<<<<< HEAD
 /***************************************************************************
 * Copyright (c) 2021, 2022 by the Beatnik authors                          *
=======
/* Copyright (c) 2021, 2022 by the Beatnik authors                          *
>>>>>>> 678c883b
 * All rights reserved.                                                     *
 *                                                                          *
 * This file is part of the Beatnik benchmark. Beatnik is                   *
 * distributed under a BSD 3-clause license. For the licensing terms see    *
 * the LICENSE file in the top-level directory.                             *
 *                                                                          *
 * SPDX-License-Identifier: BSD-3-Clause                                    *
 ****************************************************************************/
/**
 * @file
 * @author Patrick Bridges <patrickb@unm.edu>
 * @author Jered Dominguez-Trujillo <jereddt@unm.edu>
 *
 * @section DESCRIPTION
 * Silo Writer class to write results to a silo file using PMPIO
 */

#ifndef BEATNIK_SILOWRITER_HPP
#define BEATNIK_SILOWRITER_HPP

#ifndef DEBUG
#define DEBUG 0
#endif

// Include Statements
#include <Cajita.hpp>

#include <pmpio.h>
#include <silo.h>
#include <sys/stat.h>

namespace Beatnik
{

/**
 * The SiloWriter Class
 * @class SiloWriter
 * @brief SiloWriter class to write results to Silo file using PMPIO
 **/
template <class ExecutionSpace, class MemorySpace>
class SiloWriter
{
  public:
    using pm_type = ProblemManager<ExecutionSpace, MemorySpace>;
    using device_type = Kokkos::Device<ExecutionSpace, MemorySpace>;
    /**
     * Constructor
     * Create new SiloWriter
     *
     * @param pm Problem manager object
     */
    template <class ProblemManagerType>
    SiloWriter( ProblemManagerType& pm )
        : _pm( pm )
    {
        if ( DEBUG && _pm.mesh().rank() == 0 )
            std::cerr << "Created Beatnik SiloWriter\n";
    };

    /**
     * Write File
     * @param dbile File handler to dbfile
     * @param name File name
     * @param time_step Current time step
     * @param time Current tim
     * @param dt Time Step (dt)
     * @brief Writes the locally-owned portion of the mesh/variables to a file
     **/
    void writeFile( DBfile* dbfile, char* meshname, int time_step, double time,
                    double dt )
    {
        // Initialize Variables
        int dims[3];
        double *coords[3], *vars[2];
        const char* coordnames[3] = { "X", "Y", "Z" };
        DBoptlist* optlist;
        int rank = _pm.mesh().rank();

        // Retrieve the Local Grid and Local Mesh
        const auto & local_grid = _pm.mesh().localGrid();

        // Set DB Options: Time Step, Time Stamp and Delta Time
        optlist = DBMakeOptlist( 10 );
        DBAddOption( optlist, DBOPT_CYCLE, &time_step );
        DBAddOption( optlist, DBOPT_TIME, &time );
        DBAddOption( optlist, DBOPT_DTIME, &dt );
        int dbcoord = DB_CARTESIAN;
        DBAddOption( optlist, DBOPT_COORDSYS, &dbcoord );
        int dborder = DB_ROWMAJOR;
        DBAddOption( optlist, DBOPT_MAJORORDER, &dborder );
        int dbtopo = 2;
        DBAddOption( optlist, DBOPT_TOPO_DIM, &dbtopo );

        // Declare the coordinates of the portion of the mesh we're writing
        auto node_domain = local_grid->indexSpace(
            Cajita::Own(), Cajita::Node(), Cajita::Local() );

        for ( unsigned int i = 0; i < 2; i++ )
        {
            dims[i] = node_domain.extent( i ); 
        }
        dims[2] = 1;

	if (DEBUG) {
            std::cout << "Rank " << rank << ": "
                      << "Writing " << dims[0] << " by " << dims[1] 
                      << " mesh element.\n";
        }

        // Allocate coordinate arrays in each dimension
        for ( unsigned int i = 0; i < 3; i++ )
        {
            coords[i] = (double*)malloc( sizeof( double ) * dims[0] * dims[1]);
        }

        // Fill out coords[] arrays with coordinate values in each dimension
        auto z = _pm.get( Cajita::Node(), Field::Position() );
        auto zHost = Kokkos::create_mirror_view_and_copy( Kokkos::HostSpace(), z );
        auto xmin = node_domain.min( 0 );
        auto ymin = node_domain.min( 1 );
        for ( int i = node_domain.min( 0 ); i < node_domain.max( 0 ); i++ )
        {
            for ( int j = node_domain.min( 1 ); j < node_domain.max( 1 ); j++ )
            {
                int iown = i - xmin;
                int jown = j - ymin;
                /* XXX Figure out why we have to write this column major when the optlist
                 * explicitly says we'll be passing them row major XXX. */
                for ( unsigned int d = 0; d < 3; d++ )
                {
                    coords[d][jown * node_domain.extent(0) + iown ] = zHost(i, j, d);
                }
             }
        }

        DBPutQuadmesh( dbfile, meshname, (DBCAS_t)coordnames, coords, dims,
                       3, DB_DOUBLE, DB_NONCOLLINEAR, optlist );

        // Now we write the individual variables associated with this
        // portion of the mesh, potentially copying them out of device space
        // and making sure not to write ghost values.

        // Mesh vorticity values - copy owned portion from the primary
        // execution space to the host execution space
        auto w = _pm.get( Cajita::Node(), Field::Vorticity() );

        // array that we copy data into and then get a mirror view of.
        Kokkos::View<typename pm_type::node_array::value_type***,
                     Kokkos::LayoutLeft,
                     typename pm_type::node_array::device_type>
            w1Owned( "w1o", node_domain.extent( 0 ), node_domain.extent( 1 ),
                    1 );
        Kokkos::View<typename pm_type::node_array::value_type***,
                     Kokkos::LayoutLeft,
                     typename pm_type::node_array::device_type>
            w2Owned( "w2o", node_domain.extent( 0 ), node_domain.extent( 1 ),
                    1 );

        Kokkos::parallel_for(
            "SiloWriter::wowned copy",
            createExecutionPolicy( node_domain, ExecutionSpace() ),
            KOKKOS_LAMBDA( const int i, const int j ) {
                w1Owned( i - xmin, j - ymin, 0 ) = w( i, j, 0 );
                w2Owned( i - xmin, j - ymin, 0 ) = w( i, j, 1 );
            } );
        auto w1Host =
            Kokkos::create_mirror_view_and_copy( Kokkos::HostSpace(), w1Owned );
        auto w2Host =
            Kokkos::create_mirror_view_and_copy( Kokkos::HostSpace(), w2Owned );
        vars[0] = w1Host.data();
        vars[1] = w2Host.data();

        const char *varnames[2] = {"w1", "w2"};
        DBPutQuadvar( dbfile, "vorticity", meshname, 2, (DBCAS_t)varnames,
                      vars, dims, 3, NULL, 0, DB_DOUBLE, DB_NODECENT,
                      optlist );

        for ( unsigned int i = 0; i < 3; i++ )
        {
            free( coords[i] );
        }

        // Free Option List
        DBFreeOptlist( optlist ); 
    };

    /**
     * Create New Silo File for Current Time Step and Owning Group
     * @param filename Name of file
     * @param nsname Name of directory inside of the file
     * @param user_data File Driver/Type (PDB, HDF5)
     **/
    static void* createSiloFile( const char* filename, const char* nsname,
                                 void* user_data )
    {

        int driver = *( (int*)user_data );

        DBfile* silo_file = DBCreate( filename, DB_CLOBBER, DB_LOCAL,
                                      "BeatnikRaw", driver );

        if ( silo_file )
        {
            DBMkDir( silo_file, nsname );
            DBSetDir( silo_file, nsname );
        }


        return (void*)silo_file;
    };

    /**
     * Open Silo File
     * @param filename Name of file
     * @param nsname Name of directory inside of file
     * @param ioMode Read/Write/Append Mode
     * @param user_data File Driver/Type (PDB, HDF5)
     **/
    static void* openSiloFile( const char* filename, const char* nsname,
                               PMPIO_iomode_t ioMode,
                               [[maybe_unused]] void* user_data )
    {
        DBfile* silo_file = DBOpen(
            filename, DB_UNKNOWN, ioMode == PMPIO_WRITE ? DB_APPEND : DB_READ );

        if ( silo_file )
        {
            if ( ioMode == PMPIO_WRITE )
            {
                DBMkDir( silo_file, nsname );
            }
            DBSetDir( silo_file, nsname );
        }
        return (void*)silo_file;
    };

    /**
     * Close Silo File
     * @param file File pointer
     * @param user_data File Driver/Type (PDB, HDF5)
     **/
    static void closeSiloFile( void* file, [[maybe_unused]] void* user_data )
    {
        DBfile* silo_file = (DBfile*)file;
        if ( silo_file )
            DBClose( silo_file );
    };

    /**
     * Write Multi-Object Silo File the References Child Files in order to
     * have entire set of data for the time step writen by each rank in
     * a single logical file
     *
     * @param silo_file Pointer to the Silo File
     * @param baton Baton object from PMPIO
     * @param size Number of Ranks
     * @param time_step Current time step
     * @param file_ext File extension (PDB, HDF5)
     **/
    void writeMultiObjects( DBfile* silo_file, PMPIO_baton_t* baton, int size,
                            int time_step, double time, double dt, 
                            const char* file_ext )
    {
        char** mesh_block_names = (char**)malloc( size * sizeof( char* ) );
        char** w_block_names = (char**)malloc( size * sizeof( char* ) );

        int* block_types = (int*)malloc( size * sizeof( int ) );
        int* var_types = (int*)malloc( size * sizeof( int ) );

        DBSetDir( silo_file, "/" );

        for ( int i = 0; i < size; i++ )
        {
            int group_rank = PMPIO_GroupRank( baton, i );
            mesh_block_names[i] = (char*)malloc( 1024 );
            w_block_names[i] = (char*)malloc( 1024 );

            snprintf( mesh_block_names[i], 1024, 
                      "raw/BeatnikOutput-%05d-%05d.%s:/domain_%05d/Mesh",
                      group_rank, time_step, file_ext, i );
            snprintf( w_block_names[i], 1024,
                      "raw/BeatnikOutput-%05d-%05d.%s:/domain_%05d/vorticity",
                      group_rank, time_step, file_ext, i );
            block_types[i] = DB_QUADMESH;
            var_types[i] = DB_QUADVAR;
        }

        // Set DB Options: Time Step, Time Stamp and Delta Time
        DBoptlist* optlist;
        optlist = DBMakeOptlist( 10 );
        DBAddOption( optlist, DBOPT_CYCLE, &time_step );
        DBAddOption( optlist, DBOPT_TIME, &time );
        DBAddOption( optlist, DBOPT_DTIME, &dt );
        int dbcoord = DB_CARTESIAN;
        DBAddOption( optlist, DBOPT_COORDSYS, &dbcoord );
        int dborder = DB_ROWMAJOR;
        DBAddOption( optlist, DBOPT_MAJORORDER, &dborder );
        int dborigin = 0;
        DBAddOption( optlist, DBOPT_BLOCKORIGIN, &dborigin );
        int dbtopo = 2;
        DBAddOption( optlist, DBOPT_TOPO_DIM, &dbtopo );

        DBPutMultimesh( silo_file, "multi_mesh", size, mesh_block_names,
                        block_types, optlist );
        DBPutMultivar( silo_file, "multi_vorticity", size, w_block_names,
                       var_types, optlist );
        for ( int i = 0; i < size; i++ )
        {
            free( mesh_block_names[i] );
            free( w_block_names[i] );
        }

        free( mesh_block_names );
        free( w_block_names );
        free( block_types );
        free( var_types );

        // Free Option List
        DBFreeOptlist( optlist ); 
    }

    // Function to Create New DB File for Current Time Step
    /**
     * Createe New DB File for Current Time Step
     * @param name Name of directory in silo file
     * @param time_step Current time step
     * @param time Current time
     * @param dt Time step (dt)
     **/
    void siloWrite( char* name, int time_step, double time, double dt )
    {
        char masterfilename[256], filename[256], nsname[256];
  
        int rank = _pm.mesh().rank();
        /* Make sure the output directory exists */
        if (rank == 0) {
            // Make sure directories for output exist
            if (mkdir("data", S_IRWXU | S_IRWXG | S_IROTH | S_IXOTH) == -1) {
                if( errno != EEXIST ) {
                    // something else
                    std::cerr << "cannot create data directory. error:" 
                              << strerror(errno) << std::endl;
                    throw std::runtime_error( strerror(errno) );
                }
            }
            if (mkdir("data/raw", S_IRWXU | S_IRWXG | S_IROTH | S_IXOTH) == -1) {
                if( errno != EEXIST ) {
                    // something else
                    std::cerr << "cannot create raw data directory. Error:" 
                              << strerror(errno) << std::endl;
                    throw std::runtime_error( strerror(errno) );
                }
            }
        }

        int size;
        // XXX Figure out how to set the number of groups intelligently
        int numGroups = 1;
        int driver = DB_PDB;
        const char* file_ext = "silo";
        MPI_Comm_size( MPI_COMM_WORLD, &size );
        MPI_Bcast( &numGroups, 1, MPI_INT, 0, MPI_COMM_WORLD );
        MPI_Bcast( &driver, 1, MPI_INT, 0, MPI_COMM_WORLD );

        PMPIO_baton_t * baton =
            PMPIO_Init( numGroups, PMPIO_WRITE, MPI_COMM_WORLD, 1,
                        createSiloFile, openSiloFile, closeSiloFile, &driver );


        // Set Filename to Reflect TimeStep
        snprintf( masterfilename, 256, "data/Beatnik-%05d.%s", time_step,
                  file_ext );
        snprintf( filename, 256, "data/raw/BeatnikOutput-%05d-%05d.%s",
                  PMPIO_GroupRank( baton, rank ), time_step,
                  file_ext );
        snprintf( nsname, 256, "domain_%05d", rank );

        // Show Errors and Force Floating Point
        DBShowErrors( DB_ALL, NULL );

        DBfile * silo_file = (DBfile*)PMPIO_WaitForBaton( baton, filename, nsname );

        writeFile( silo_file, name, time_step, time, dt );
        if ( _pm.mesh().rank() == 0 )
        {
            DBfile * master_file = DBCreate( masterfilename, DB_CLOBBER, DB_LOCAL,
                                    "Beatnik", driver );
            writeMultiObjects( master_file, baton, size, time_step, 
                               time, dt, file_ext );
            DBClose( master_file );
        }
    
        PMPIO_HandOffBaton( baton, silo_file );

        PMPIO_Finish( baton );

    }
        
  private:
    const pm_type &_pm;
}; 

}; // namespace Beatnik
#endif<|MERGE_RESOLUTION|>--- conflicted
+++ resolved
@@ -1,9 +1,5 @@
-<<<<<<< HEAD
- /***************************************************************************
+/****************************************************************************
  * Copyright (c) 2021, 2022 by the Beatnik authors                          *
-=======
-/* Copyright (c) 2021, 2022 by the Beatnik authors                          *
->>>>>>> 678c883b
  * All rights reserved.                                                     *
  *                                                                          *
  * This file is part of the Beatnik benchmark. Beatnik is                   *
