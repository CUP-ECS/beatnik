--- conflicted
+++ resolved
@@ -240,12 +240,8 @@
             {
                 for (int i = 0; i < num_verts; i++ )
                 {
-<<<<<<< HEAD
                     coords[dim][i] = z_slice(i, dim);
                     // printf("R%d: coords[%d][%d] = %0.16lf\n", rank, dim, i, v_xyz(i, dim));
-=======
-                    coords[dim][i] = v_xyz(i, dim);
->>>>>>> 1a7175fb
                 }
             }
         
@@ -269,24 +265,11 @@
             int* nodelist = (int*)malloc(num_faces * 3 * sizeof(int)); // Triangles (3 nodes each)
             int lnodelist = num_faces * 3;
 
-<<<<<<< HEAD
-            // Fill nodelist array with the vertex GIDs on each face
-            auto f_vids = Cabana::slice<F_VIDS>(faces_h);
-            int index = 0;
-            for (int i = 0; i < num_faces; i++)
-            {
-                for (int j = 0; j < 3; j++)
-                {
-                    nodelist[index++] = f_vids(i, j);
-                    // printf("R%d: nodelist[%d] = %d\n", rank, index-1, f_vids(i, j));
-                }
-=======
             auto f_vids = Cabana::slice<F_VIDS>(faces);
             for (int i = 0; i < num_faces; i++) {
                 nodelist[i * 3 + 0] = f_vids(i, 0);
                 nodelist[i * 3 + 1] = f_vids(i, 1);
                 nodelist[i * 3 + 2] = f_vids(i, 2);
->>>>>>> 1a7175fb
             }
 
             // Define zone shape for triangles
