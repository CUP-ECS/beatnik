--- conflicted
+++ resolved
@@ -141,26 +141,11 @@
                     + ( 2.0 / 3.0 ) * delta_t * w_dot(i, j, d);
             }
         });
-<<<<<<< HEAD
     }
-=======
 
-    template <class View>
-    void print_view(int timestep, View z)
+    template <class l2g_type, class View>
+    void printView(l2g_type local_L2G, int rank, View z, int option, int DEBUG_X, int DEBUG_Y) const
     {
-        if (_counter != timestep) return;
-
-        int rank;
-        MPI_Comm_rank(MPI_COMM_WORLD, &rank);
-        printf("\n\n\n\nR%d: t%d: printing view...\n", rank, _counter);
-        // std::string filename = "output_pos_rank" + std::to_string(rank) + ".txt";
-        // FILE *fptr;
-        // fptr = fopen(filename.c_str(), "w");
-
-        auto local_L2G = Cabana::Grid::IndexConversion::createL2G(*_pm.mesh().localGrid(), Cabana::Grid::Node());
-        // auto z = _zdot->view();
->>>>>>> 42029e01
-
         int dims = z.extent(2);
 
         std::array<long, 2> rmin, rmax;
@@ -205,12 +190,7 @@
     const BoundaryCondition &_bc;
     const ZModelType & _zm;
     std::shared_ptr<node_array> _zdot, _wdot, _wtmp, _ztmp;
-<<<<<<< HEAD
 };
-=======
-    l2g_type _local_L2G;
-    int _timestep, _rank;
->>>>>>> 42029e01
 
 } // end namespace Beatnik
 
