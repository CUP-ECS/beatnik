--- conflicted
+++ resolved
@@ -146,51 +146,6 @@
             }
         });
 
-<<<<<<< HEAD
-        _timestep++;
-
-        if (!(_timestep % 10))
-        {
-            // 4 procs, 32 mesh, 10 timesteps
-
-            // Rank 0
-            printView(_local_L2G, _rank, z_orig, 2, 14, 0);
-            printView(_local_L2G, _rank, w_orig, 2, 14, 0);
-            printView(_local_L2G, _rank, z_orig, 2, 10, 12);
-            printView(_local_L2G, _rank, w_orig, 2, 10, 12);
-            
-            // Rank 1
-            printView(_local_L2G, _rank, z_orig, 2, 11, 20);
-            printView(_local_L2G, _rank, w_orig, 2, 11, 20);
-            printView(_local_L2G, _rank, z_orig, 2, 4, 24);
-            printView(_local_L2G, _rank, w_orig, 2, 4, 24);
-
-            // Rank 2
-            printView(_local_L2G, _rank, z_orig, 2, 21, 7);
-            printView(_local_L2G, _rank, w_orig, 2, 21, 7);
-            printView(_local_L2G, _rank, z_orig, 2, 18, 15);
-            printView(_local_L2G, _rank, w_orig, 2, 18, 15);
-
-            // Rank 3
-            printView(_local_L2G, _rank, z_orig, 2, 16, 16);
-            printView(_local_L2G, _rank, w_orig, 2, 16, 16);
-            printView(_local_L2G, _rank, z_orig, 2, 22, 27);
-            printView(_local_L2G, _rank, w_orig, 2, 22, 27);
-        
-        
-        }
-    }
-
-    template <class l2g_type, class View>
-    void printView(l2g_type local_L2G, int rank, View z, int option, int DEBUG_X, int DEBUG_Y) const
-    {
-=======
-        // _counter++;
-        // print_view(50, z_orig);
-        // print_view(75, z_orig);
-        // print_view(100, z_orig);
-    }
-
     template <class View>
     void print_view(int timestep, View z)
     {
@@ -206,7 +161,6 @@
         auto local_L2G = Cabana::Grid::IndexConversion::createL2G(*_pm.mesh().localGrid(), Cabana::Grid::Node());
         // auto z = _zdot->view();
 
->>>>>>> 036126f0
         int dims = z.extent(2);
 
         std::array<long, 2> rmin, rmax;
@@ -214,15 +168,9 @@
             rmin[d] = local_L2G.local_own_min[d];
             rmax[d] = local_L2G.local_own_max[d];
         }
-<<<<<<< HEAD
-	    Cabana::Grid::IndexSpace<2> remote_space(rmin, rmax);
-
-        Kokkos::parallel_for("print views",
-=======
         Cabana::Grid::IndexSpace<2> remote_space(rmin, rmax);
 
        Kokkos::parallel_for("print views",
->>>>>>> 036126f0
             Cabana::Grid::createExecutionPolicy(remote_space, ExecutionSpace()),
             KOKKOS_LAMBDA(int i, int j) {
             
@@ -231,7 +179,6 @@
             int local_gi[2] = {0, 0};   // i, j
             local_L2G(local_li, local_gi);
             //printf("global: %d %d\n", local_gi[0], local_gi[1]);
-<<<<<<< HEAD
             if (option == 1){
                 if (dims == 3) {
                     printf("R%d %d %d %d %d %.12lf %.12lf %.12lf\n", rank, i, j, local_gi[0], local_gi[1], z(i, j, 0), z(i, j, 1), z(i, j, 2));
@@ -251,19 +198,6 @@
                 }
             }
         });
-=======
-            if (dims == 3) {
-                printf("R%d %d %d %d %d %.12lf %.12lf %.12lf\n", rank, local_gi[0], local_gi[1], i, j, z(i, j, 0), z(i, j, 1), z(i, j, 2));
-                //fprintf(fptr, "R%d %d %d %d %d %.12lf %.12lf %.12lf\n", rank, local_gi[0], local_gi[1], i, j, z(i, j, 0), z(i, j, 1), z(i, j, 2));
-            }
-            else if (dims == 2) {
-                printf("R%d %d %d %d %d %.12lf %.12lf\n", rank, local_gi[0], local_gi[1], i, j, z(i, j, 0), z(i, j, 1));
-            }
-        });
-
-        //fclose(fptr);
-
->>>>>>> 036126f0
     }
 
   private:
@@ -271,14 +205,8 @@
     const BoundaryCondition &_bc;
     const ZModelType & _zm;
     std::shared_ptr<node_array> _zdot, _wdot, _wtmp, _ztmp;
-
-<<<<<<< HEAD
     l2g_type _local_L2G;
     int _timestep, _rank;
-=======
-    int _counter;
->>>>>>> 036126f0
-};
 
 } // end namespace Beatnik
 
