--- conflicted
+++ resolved
@@ -199,16 +199,6 @@
     {
         auto local_node_space = _pm.mesh().localGrid()->indexSpace(Cabana::Grid::Own(), Cabana::Grid::Node(), Cabana::Grid::Local());
 
-<<<<<<< HEAD
-        int num_procs = -1;
-        int rank = -1;
-        MPI_Comm_size(MPI_COMM_WORLD, &num_procs);
-        MPI_Comm_rank(MPI_COMM_WORLD, &rank);
-
-        
-
-=======
->>>>>>> 12d9b31c
         /* Start by zeroing the interface velocity */
         
         /* Get an atomic view of the interface velocity, since each k/l point
@@ -284,11 +274,7 @@
                 zsend_extents = zextents1; wsend_extents = wextents1; osend_extents = oextents1;
                 L2G_send = &L2G_remote1;
 
-<<<<<<< HEAD
-                zrecv_view = &zremote2; wrecv_view = &wremote2; orecv_view = &oremote2;
-=======
                 zrecv_view = &zremote2; wrecv_view = &wremote2; osend_view = &oremote2;
->>>>>>> 12d9b31c
                 zrecv_extents = zextents2; wrecv_extents = wextents2; orecv_extents = oextents2;
                 L2G_recv = &L2G_remote2;
             } else {
