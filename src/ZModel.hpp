/****************************************************************************
 * Copyright (c) 2021-2022 by the Beatnik authors                           *
 * All rights reserved.                                                     *
 *                                                                          *
 * This file is part of the Beatnik benchmark. Beatnik is                   *
 * distributed under a BSD 3-clause license. For the licensing terms see    *
 * the LICENSE file in the top-level directory.                             *
 *                                                                          *
 * SPDX-License-Identifier: BSD-3-Clause                                    *
 ****************************************************************************/
/**
 * @file
 * @author Patrick Bridges <patrickb@unm.edu>
 * @author Thomas Hines <thomas-hines-01@utc.edu>
 *
 * @section DESCRIPTION
 * ZModel class that handles computing derivatives of interface position and
 * velocity, using external classses for different velocity calculation
 * strategies
 */

#ifndef BEATNIK_ZMODEL_HPP
#define BEATNIK_ZMODEL_HPP

#ifndef DEBUG
#define DEBUG 0
#endif

// Include Statements
#include <Cabana_Core.hpp>
#include <Cajita.hpp>
#include <Kokkos_Core.hpp>

#include <memory>

#include <Mesh.hpp>

#include <BoundaryCondition.hpp>
#include <Operators.hpp>

namespace Beatnik
{


// Type tags designating difference orders of the zmodel
namespace Order
{
    struct Low {};

    struct Medium {};

    struct High {};
} // namespace Order

/**
 * The ZModel Class
 * @class ZModel
 * @brief ZModel class handles the specific of the various ZModel versions, 
 * invoking an external class to solve far-field forces if necessary.
 **/
template <class ExecutionSpace, class MemorySpace, class MethodOrder, class BRSolver>
class ZModel
{
  public:
    using exec_space = ExecutionSpace;
    using memory_space = MemorySpace;
    using pm_type = ProblemManager<ExecutionSpace, MemorySpace>;
    using device_type = Kokkos::Device<ExecutionSpace, MemorySpace>;
    using mesh_type = Cajita::UniformMesh<double, 2>; 

    using Node = Cajita::Node;

    using node_array =
        Cajita::Array<double, Cajita::Node, Cajita::UniformMesh<double, 2>,
                      device_type>;
    using node_view = typename node_array::view_type;

    using halo_type = Cajita::Halo<MemorySpace>;

    ZModel( const pm_type & pm, const BoundaryCondition &bc,
            const BRSolver *br, /* pointer because could be null */
            const double dx, const double dy, 
            const double A, const double g, const double mu)
        : _pm( pm )
        , _bc( bc )
        , _br( br )
        , _dx( dx )
        , _dy( dy )
        , _A( A )
        , _g( g )
        , _mu( mu )
    {
        // Need the node triple layout for storing vector normals and the 
        // node double layout for storing x and y surface derivative
        auto node_double_layout =
            Cajita::createArrayLayout( _pm.mesh().localGrid(), 2, Cajita::Node() );
        auto node_triple_layout =
            Cajita::createArrayLayout( _pm.mesh().localGrid(), 3, Cajita::Node() );
        auto node_scalar_layout =
            Cajita::createArrayLayout( _pm.mesh().localGrid(), 1, Cajita::Node() );

        // Temporary used for central differencing of vorticities along the 
        // surface in calculating the vorticity derivative
        _V = Cajita::createArray<double, device_type>(
            "V", node_scalar_layout );

        /* We need a halo for _V so that we can do fourth-order central differencing on
         * it. This requires a depth 2 stencil with adjacent faces */
        int halo_depth = 2; 
        _v_halo = Cajita::createHalo( Cajita::FaceHaloPattern<2>(),
                            halo_depth, *_V );

        /* Storage for the reisz transform of the vorticity. In the low and 
         * medium order models, it is used to calculate the vorticity 
         * derivative. In the low order model, it is also projected onto the 
         * surface normal to compute the interface velocity.  
         * XXX Make this conditional on the model we run. */
        _reisz = Cajita::createArray<double, device_type>( "reisz", node_double_layout );
        Cajita::ArrayOp::assign( *_reisz, 0.0, Cajita::Ghost() );

        /* If we're not the hgh order model, initialize the FFT solver and 
         * the working space it will need. 
         * XXX figure out how to make this conditional on model order. */
        Cajita::Experimental::FastFourierTransformParams params;
        _C1 = Cajita::createArray<double, device_type>("C1", node_double_layout);
        _C2 = Cajita::createArray<double, device_type>("C2", node_double_layout);

        params.setAllToAll(true);
        params.setPencils(true);
        params.setReorder(false);
        _fft = Cajita::Experimental::createHeffteFastFourierTransform<double, device_type>(*node_double_layout, params);
    }

    double computeMinTimestep(double atwood, double g)
    {
        return 1.0/(25.0*sqrt(atwood * g));
    }

    /* Compute the velocities needed by the relevant Z-Model. Both the full 
     * velocity vector and the magnitude of the normal velocity to the surface. 
     * A reisz transform can be used to directly compute the the the magnitude 
     * of the normal velocity of the interface, and a full field method for 
     * solving Birchoff-Rott integral can be used to compute the full interface
     * velocity. Based on this, we end up with three models: a low-order model 
     * that uses only the reisz transform but would need many more points to 
     * accurately resolve the interface, a high-order model that directly 
     * calculated the BR integral to compute both the full velocity and normal 
     * magnitude but needs smaller timesteps, and a mixed method that uses the 
     * reisz transform for the magnitude of the velocity to calculate vorticity
     * and the BR solver for the fine-grain velocity. 
     *
     * This process is done in three passes - 
     * 1. An initial bulk-sychronous pass to calculate to calculate global 
     *    information such as the reisz transform and/or far-field solve
     * 2. A separate pass over each mesh point that computes normals and 
     *    determinants, call method-specific routine to finish calculation 
     *    of the full velocity and normal velocity magnitude, and then 
     *    calculate "V", an intermediate per-point value needed in calculating
     *    the vorticity derivative. 
     * 3. A final pass that central differences V and combines it with a 
     *    a laplacian-based artificial viscosity to calculate the final
     *    vorticity derivative. Note that this requires haloing V prior
     *    to the parallel loop that performs this calculation. 
     */

    KOKKOS_INLINE_FUNCTION
    static double reiszWeight(double i, int numnodes)
    {
        if (numnodes % 2 == 0) {
	    if (i < 0) {
                return numnodes/2 + i;
            } else if (i > 0)  {
                return i - numnodes/2;
            } else {
                return i;
            }
        } else {
	    if (i <= 0) {
                return (numnodes - 1)/2 + i;
            } else {
                return i - (numnodes - 1)/2 - 1;
            }
        }
    }

    template <class VorticityView>
    void computeReiszTransform(VorticityView w) const
    {
        /* Construct the temporary arrays C1 and C2 */
        auto local_grid = _pm.mesh().localGrid();
        auto & global_grid = local_grid->globalGrid();
        auto local_mesh = Cajita::createLocalMesh<device_type>( *local_grid );
        auto local_nodes = local_grid->indexSpace(Cajita::Own(), Cajita::Node(), Cajita::Local());

        /* Get the views we'll be computing with in parallel loops */
        auto C1 = _C1->view();
        auto C2 = _C2->view();
        auto reisz = _reisz->view();

        /* First put w into the real parts of C1 and C2 (and zero out
         * any imaginary parts left from previous runs!) */
        Kokkos::parallel_for("Build FFT Arrays", 
                     Cajita::createExecutionPolicy(local_nodes, ExecutionSpace()), 
                     KOKKOS_LAMBDA(const int i, const int j) {
            C1(i, j, 0) = w(i, j, 0);
            C1(i, j, 1) = 0;
            C2(i, j, 0) = w(i, j, 1);
            C2(i, j, 1) = 0;
        });

        /* Do we need to halo C1 and C2 now? We shouldn't, since the FFT should take
         * care of that. */

        /* Now do the FFTs of vorticity */
        _fft->forward(*_C1, Cajita::Experimental::FFTScaleNone());
        _fft->forward(*_C2, Cajita::Experimental::FFTScaleNone());

        int nx = global_grid.globalNumEntity(Cajita::Node(), 0);
        int ny = global_grid.globalNumEntity(Cajita::Node(), 1);

        /* Now construct reisz from the weighted sum of those FFTs to take the inverse FFT. */
        parallel_for("Combine FFTs", 
                     Cajita::createExecutionPolicy(local_nodes, ExecutionSpace()), 
                     KOKKOS_LAMBDA(const int i, const int j) {
            int indicies[2] = {i, j};
            double location[2];
            local_mesh.coordinates( Cajita::Node(), indicies, location );

            double k1 = reiszWeight(location[0], nx);
            double k2 = reiszWeight(location[1], ny);

            if ((k1 != 0) || (k2 != 0)) {
                /* real part = -i * M1 * imag(C1) + -i * M2 * imag(C2)
                 *           = M1 * imag(C1) + M2 * imag(C2)
                 * imag part = -i * M1 * real(C1) - i * M2 * real(C2)
                 *           = -M1 * real(C1) - M2 * real(C2)
                 */
                double len = sqrt(k1 * k1 + k2 * k2);
                double M1 = k1 / len;
                double M2 = k2 / len;

                reisz(i, j, 0) = M1 * C1(i, j, 1) + M2 * C2(i, j, 1);
                reisz(i, j, 1) = -M1 * C1(i, j, 0) - M2 * C2(i, j, 0);
            } else {
                reisz(i, j, 0) = 0.0; 
                reisz(i, j, 1) = 0.0;
            }
        });

        /* We then do the reverse transform to finish the reisz transform,
         * which is used later to calculate final interface velocity */
        _fft->reverse(*_reisz, Cajita::Experimental::FFTScaleFull());
    }

    /* For low order, we calculate the reisz transform used to compute the magnitude
     * of the interface velocity. This will be projected onto surface normals later 
     * once we have the normals */
    void prepareVelocities(Order::Low, [[maybe_unused]] node_view zdot,
                           [[maybe_unused]] node_view z, node_view w) const
    {
        computeReiszTransform(w);
    }

    /* For medium order, we calculate the fourier velocity that we later 
     * normalize for vorticity calculations and directly compute the 
     * interface velocity (zdot) using a far field method. */
    void prepareVelocities(Order::Medium, node_view zdot, node_view z, node_view w) const
    {
        computeReiszTransform(w);
        _br->computeInterfaceVelocity(zdot, z, w);
    }

    /* For high order, we just directly compute the interface velocity (zdot)
     * using a far field method and later normalize that for use in the vorticity 
     * calculation. */
    void prepareVelocities(Order::High, node_view zdot, node_view z, node_view w) const
    {
        _br->computeInterfaceVelocity(zdot, z, w);
    }

    // Compute the final interface velocities and normalized BR velocities
    // from the previously computed Fourier and/or Birkhoff-Rott velocities and the surface
    // normal based on  the order of technique we're using.
    template <class ViewType>
    KOKKOS_INLINE_FUNCTION 
    static void finalizeVelocity(Order::Low, double &zndot, ViewType zdot, 
        int i, int j, ViewType reisz, double norm[3], double deth) 
    {
        zndot = -0.5 * reisz(i, j, 0) / deth;
        for (int d = 0; d < 3; d++)
            zdot(i, j, d) = zndot * norm[d];
    }

    template <class ViewType>
    KOKKOS_INLINE_FUNCTION
    static void finalizeVelocity(Order::Medium, double &zndot, 
        [[maybe_unused]] ViewType zdot, 
        [[maybe_unused]] int i, [[maybe_unused]] int j,
        ViewType reisz, [[maybe_unused]] double norm[3], double deth) 
    {
        zndot = -0.5 * reisz(i, j, 0) / deth;
    }

    template <class ViewType>
    KOKKOS_INLINE_FUNCTION
    static void finalizeVelocity(Order::High, double &zndot, ViewType zdot, 
        int i, int j, [[maybe_unused]] ViewType reisz, 
        [[maybe_unused]] double norm[3], [[maybe_unused]] double deth)
    {
        double interface_velocity[3] = {zdot(i, j, 0), zdot(i, j, 1), zdot(i, j, 2)};
        zndot = sqrt(Operators::dot(interface_velocity, interface_velocity));
    }
 
    // External entry point from the TimeIntegration object that uses the
    // problem manager state.
    void computeDerivatives( node_view zdot, node_view wdot ) const
    {
       _pm.gather();
       auto z_orig = _pm.get( Cajita::Node(), Field::Position() );
       auto w_orig = _pm.get( Cajita::Node(), Field::Vorticity() );
       computeHaloedDerivatives( z_orig, w_orig, zdot, wdot );
    } 

    // External entry point from the TimeIntegration object that uses the
<<<<<<< HEAD
    // passed-in state/
=======
    // passed-in state
    template <class PositionView, class VorticityView>
>>>>>>> 678c883b
    void computeDerivatives( node_array &z, node_array &w,
                             node_view zdot, node_view wdot ) const
    {
        _pm.gather( z, w );
	computeHaloedDerivatives( z.view(), w.view(), zdot, wdot );
    }

    // Shared internal entry point from the external points from the
    // TimeIntegration object
    void computeHaloedDerivatives( node_view z_view, node_view w_view,
                                   node_view zdot, node_view wdot ) const
    {
        // External calls to this object work on Cajita arrays, but internal
        // methods mostly work on the views, with the entry points responsible
        // for handling the halos.
	double dx = _dx, dy = _dy;
 
        // Phase 1: Globally-dependent bulk synchronous calculations that 
        // namely the reisz transform and/or far-field force solve to calculate
        // interface velocity and velocity normal magnitudes, using the
        // appropriate method. We do not attempt to overlap this with the 
        // mostly-local parallel calculations in phase 2
        prepareVelocities(MethodOrder(), zdot, z_view, w_view);

        auto reisz = _reisz->view();
        double g = _g;
        double A = _A;

        // Phase 2: Process the globally-dependent velocity information into 
        // into final interface position derivatives and the information 
        // needed for calculating the vorticity derivative
        auto V_view = _V->view();

        auto local_grid = _pm.mesh().localGrid();
        auto own_node_space = local_grid->indexSpace(Cajita::Own(), Cajita::Node(), Cajita::Local());
        Kokkos::parallel_for( "Interface Velocity",  
            createExecutionPolicy(own_node_space, ExecutionSpace()), 
            KOKKOS_LAMBDA(int i, int j) {
            //  2.1 Compute Dx and Dy of z and w by fourth-order central differencing. 
            double dx_z[3], dy_z[3];

            for (int n = 0; n < 3; n++) {
               dx_z[n] = Operators::Dx(z_view, i, j, n, dx);
               dy_z[n] = Operators::Dy(z_view, i, j, n, dy);
            }

            //  2.2 Compute h11, h12, h22, and det_h from Dx and Dy
            double h11 = Operators::dot(dx_z, dx_z);
            double h12 = Operators::dot(dx_z, dy_z);
            double h22 = Operators::dot(dy_z, dy_z);
            double deth = h11*h22 - h12*h12;

            //  2.3 Compute the surface normal as (Dx \cross Dy)/sqrt(deth)
            double N[3];
            Operators::cross(N, dx_z, dy_z);
            for (int n = 0; n < 3; n++)
		N[n] /= sqrt(deth);

            //  2.4 Compute zdot and zndot as needed using specialized helper functions
            double zndot;
            finalizeVelocity(MethodOrder(), zndot, zdot, i, j, 
                             reisz, N, deth );

            //  2.5 Compute V from zndot and vorticity 
	    double w1 = w_view(i, j, 0); 
            double w2 = w_view(i, j, 1);

	    V_view(i, j, 0) = zndot * zndot 
                         - 0.25*(h22*w1*w1 - 2.0*h12*w1*w2 + h11*w2*w2)/deth 
                         - 2*g*z_view(i, j, 2);
        });

        // 3. Phase 3: Halo V and apply boundary condtions on it, then calculate
        // central differences of V, laplacians for artificial viscosity, and
        // put it all together to calcualte the final vorticity derivative.

        // Halo V and correct any boundary condition corrections so that we can 
        // compute finite differences correctly.
        _v_halo->gather( ExecutionSpace(), *_V);
        _bc.applyField( _pm.mesh(), *_V, 1 );

        double mu = _mu;
        Kokkos::parallel_for( "Interface Vorticity",
            createExecutionPolicy(own_node_space, ExecutionSpace()), 
            KOKKOS_LAMBDA(int i, int j) {
            double dx_v = Operators::Dx(V_view, i, j, 0, dx);
            double dy_v = Operators::Dy(V_view, i, j, 0, dy);
            double lap_w0 = Operators::laplace(w_view, i, j, 0, dx, dy);
            double lap_w1 = Operators::laplace(w_view, i, j, 1, dx, dy);
            wdot(i, j, 0) = A * dx_v + mu * lap_w0;
            wdot(i, j, 1) = A * dy_v + mu * lap_w1;
        });

    }

  private:
    const pm_type & _pm;
    const BoundaryCondition & _bc;
    const BRSolver *_br;
    double _dx, _dy;
    double _A, _g, _mu;
    std::shared_ptr<node_array> _V;
    std::shared_ptr<halo_type> _v_halo;

    /* XXX Make this conditional on not being the high-order model */ 
    std::shared_ptr<node_array> _reisz;
    std::shared_ptr<node_array> _C1, _C2; 
    std::shared_ptr<Cajita::Experimental::HeffteFastFourierTransform<Cajita::Node, mesh_type, double, device_type, Cajita::Experimental::Impl::FFTBackendDefault>> _fft;
}; // class ZModel

} // namespace Beatnik

#endif // BEATNIK_ZMODEL_HPP<|MERGE_RESOLUTION|>--- conflicted
+++ resolved
@@ -322,12 +322,7 @@
     } 
 
     // External entry point from the TimeIntegration object that uses the
-<<<<<<< HEAD
-    // passed-in state/
-=======
     // passed-in state
-    template <class PositionView, class VorticityView>
->>>>>>> 678c883b
     void computeDerivatives( node_array &z, node_array &w,
                              node_view zdot, node_view wdot ) const
     {
