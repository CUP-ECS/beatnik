--- conflicted
+++ resolved
@@ -4,6 +4,7 @@
 #include "gtest/gtest.h"
 
 #include <Cabana_Core.hpp>
+#include <Cabana_Grid.hpp>
 #include <Cabana_Grid.hpp>
 #include <Kokkos_Core.hpp>
 
@@ -26,14 +27,11 @@
 template <class T>
 class MeshTest : public TestingBase<T>
 {
-<<<<<<< HEAD
-=======
-    // We need Cabana Arrays
->>>>>>> 1c76d130
     // Convenience type declarations
     using Cell = Cabana::Grid::Node;
 
     using node_array =
+        Cabana::Grid::Array<double, Cabana::Grid::Node, Cabana::Grid::UniformMesh<double, 2>,
         Cabana::Grid::Array<double, Cabana::Grid::Node, Cabana::Grid::UniformMesh<double, 2>,
                       typename T::MemorySpace>;
     using mesh_type = Beatnik::SurfaceMesh<typename T::ExecutionSpace, typename T::MemorySpace>;
@@ -41,7 +39,6 @@
   protected:
     void SetUp() override
     {
-<<<<<<< HEAD
         TestingBase<T>::SetUp();
     }
 
@@ -49,32 +46,6 @@
     { 
         TestingBase<T>::TearDown();
     }
-=======
-        // Allocate and initialize the Cabana mesh
-        globalNumNodes_ = { boxNodes_, boxNodes_ };
-        globalBoundingBox_ = {-1, -1, -1, 1, 1, 1};
-
-        std::array<bool, 2> periodic_ = {true, true};
-        testMeshPeriodic_ = std::make_unique<mesh_type>( globalBoundingBox_, globalNumNodes_, periodic_, 
-                                partitioner_, haloWidth_, MPI_COMM_WORLD );
-
-        periodic_ = {false, false};
-        testMeshNonperiodic_ = std::make_unique<mesh_type>( globalBoundingBox_, globalNumNodes_, periodic_, 
-                                partitioner_, haloWidth_, MPI_COMM_WORLD );
-    }
-
-    virtual void TearDown() override { testMeshPeriodic_ = NULL; testMeshNonperiodic_ = NULL; }
-
-    std::array<double, 6> globalBoundingBox_;
-    std::array<int, 2> globalNumNodes_;
-    const double boxWidth_ = 1.0;
-    const int haloWidth_ = 2;
-    const int boxNodes_ = 512;
-    Cabana::Grid::DimBlockPartitioner<2> partitioner_;
-
-    std::unique_ptr<mesh_type> testMeshPeriodic_;
-    std::unique_ptr<mesh_type> testMeshNonperiodic_;
->>>>>>> 1c76d130
 };
 
 } // end namespace BeatnikTest
