--- conflicted
+++ resolved
@@ -14,11 +14,7 @@
 
 TYPED_TEST_SUITE( ProblemManagerTest, DeviceTypes );
 
-<<<<<<< HEAD
 using Node = Cabana::Grid::Node;
-=======
-using Node = Cabana::Grid::Cell;
->>>>>>> 1c76d130
 using Position = Beatnik::Field::Position;
 using Vorticity = Beatnik::Field::Vorticity;
 
@@ -38,7 +34,6 @@
     /* Set values in the array based on our rank. Each cell gets a value of
      * rank*1000 + i * 100 + j * 10 + dim
      */
-<<<<<<< HEAD
     // auto zspace = mesh->localGrid()->indexSpace( Cajita::Own(), Node(),
     //                                              Cajita::Local() );
     // Kokkos::parallel_for(
@@ -52,19 +47,6 @@
     //     } );
     /*
     Kokkos::View<int*[4], device_type> boundary_topology_device("boundary_topology_device", _comm_size+1);
-=======
-    auto zspace = mesh->localGrid()->indexSpace( Cabana::Grid::Own(), Node(),
-                                                 Cabana::Grid::Local() );
-    Kokkos::parallel_for(
-        "InitializeCellFields",
-        createExecutionPolicy( zspace, ExecutionSpace() ),
-        KOKKOS_LAMBDA( const int i, const int j ) {
-	    for (int d = 0; d < 3; d++)
-                z( i, j, d ) = rank * 1000 + i * 100 + j * 10 + d;
-	    for (int d = 0; d < 2; d++)
-                w( i, j, d ) = rank * 1000 + i * 100 + j * 10 + d;
-        } );
->>>>>>> 1c76d130
 
             // Step 3: Deep copy the data from host view to device view
             Kokkos::deep_copy(boundary_topology_device, boundary_topology);
@@ -101,7 +83,6 @@
 //                 z( i, j, d ) = rank * 1000 + i * 100 + j * 10 + d;
 //         } );
 
-<<<<<<< HEAD
 //     // Check that we can halo the views appropriately, using the FaceI direction
 //     // as the check
 //     pm->gather( );
@@ -123,40 +104,4 @@
 //     }
 //  }
 
-} // end namespace BeatnikTest
-=======
-    auto pm = this->testPM_;
-    auto mesh = pm->mesh();
-    auto rank = mesh->rank();
-    auto z = pm->get( Node(), Position() );
-    auto zspace = mesh->localGrid()->indexSpace( Cabana::Grid::Own(), Node(),
-                                                 Cabana::Grid::Local() );
-    Kokkos::parallel_for(
-        "InitializePositions",
-        createExecutionPolicy( uspace, ExecutionSpace() ),
-        KOKKOS_LAMBDA( const int i, const int j ) {
-            for (int d = 0; d < 3; d++)
-                z( i, j, d ) = rank * 1000 + i * 100 + j * 10 + d;
-        } );
-
-    // Check that we can halo the views appropriately, using the FaceI direction
-    // as the check
-    pm->gather( );
-    std::array<int, 2> directions[4] = {
-        { -1, 0 }, { 1, 0 }, { 0, -1 }, { 0, 1 } };
-    auto zcopy =
-        Kokkos::create_mirror_view_and_copy( Kokkos::HostSpace(), z );
-    for ( int i = 0; i < 4; i++ )
-    {
-        auto dir = directions[i];
-        int neighbor_rank = mesh->localGrid()->neighborRank( dir );
-        auto z_shared_space = mesh->localGrid()->sharedIndexSpace(
-            Cabana::Grid::Ghost(), Node(), dir );
-        for ( int i = z_shared_space.min( 0 ); i < z_shared_space.max( 0 ); i++ )
-            for ( int j = z_shared_space.min( 1 ); j < z_shared_space.max( 1 ); j++ )
-                for (int d = 0; d < 3; d++)
-                    ASSERT_EQ( zcopy( i, j, 0 ),
-                               neighbor_rank * 1000 + i * 100 + j * 10 + d );
-    }
-}
->>>>>>> 1c76d130
+} // end namespace BeatnikTest